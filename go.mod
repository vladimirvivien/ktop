--- conflicted
+++ resolved
@@ -61,19 +61,11 @@
 	github.com/stretchr/testify v1.7.0 // indirect
 	github.com/xlab/treeprint v0.0.0-20181112141820-a009c3971eca // indirect
 	go.starlark.net v0.0.0-20200306205701-8dd3e2ee1dd5 // indirect
-<<<<<<< HEAD
-	golang.org/x/crypto v0.17.0 // indirect
-	golang.org/x/net v0.10.0 // indirect
-	golang.org/x/oauth2 v0.0.0-20211104180415-d3ed0bb246c8 // indirect
-	golang.org/x/sys v0.15.0 // indirect
-	golang.org/x/term v0.15.0 // indirect
-=======
 	golang.org/x/crypto v0.21.0 // indirect
 	golang.org/x/net v0.23.0 // indirect
 	golang.org/x/oauth2 v0.0.0-20211104180415-d3ed0bb246c8 // indirect
 	golang.org/x/sys v0.18.0 // indirect
 	golang.org/x/term v0.18.0 // indirect
->>>>>>> 3b6ffec7
 	golang.org/x/text v0.14.0 // indirect
 	golang.org/x/time v0.0.0-20220210224613-90d013bbcef8 // indirect
 	google.golang.org/appengine v1.6.7 // indirect
